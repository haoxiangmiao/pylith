// -*- C++ -*-
//
// ======================================================================
//
// Brad T. Aagaard, U.S. Geological Survey
// Charles A. Williams, GNS Science
// Matthew G. Knepley, University of Chicago
//
// This code was developed as part of the Computational Infrastructure
// for Geodynamics (http://geodynamics.org).
//
// Copyright (c) 2010-2015 University of California, Davis
//
// See COPYING for license information.
//
// ======================================================================
//

// ----------------------------------------------------------------------
// initialize
%inline %{
  int
  initialize(int argc,
	     char** argv)
  { // initialize
    PetscErrorCode err = 
      PetscInitialize(&argc, &argv, NULL, NULL); CHKERRQ(err);
    return 0;
  } // initialize
%} // inline

// ----------------------------------------------------------------------
// finalize
%inline %{
  int
  finalize(void)
  { // finalize
    PetscErrorCode err = PetscFinalize(); CHKERRQ(err);
    return 0;
  } // finalize
%} // inline

// ----------------------------------------------------------------------
// PetscOptionsSetValue
%inline %{
  int
  optionsSetValue(const char* name,
		  const char* value)
  { // optionsSetValue
    PetscErrorCode err = PetscOptionsSetValue(NULL, name, value); CHKERRQ(err);
    return 0;
  } // optionsSetValue
%} // inline

// ----------------------------------------------------------------------
// PetscOptionsHasName
%inline %{
  bool
    optionsHasName(const char* name,
		   const char* pre)
  { // optionsHasName
    PetscBool hasName = PetscBool(0);
    PetscErrorCode err =
<<<<<<< HEAD
      PetscOptionsHasName(NULL, NULL, name, &hasName);
=======
      PetscOptionsHasName(NULL, pre, name, &hasName);
>>>>>>> b6f05daf

    return (hasName) ? true : false;
  } // optionsHasName
%} // inline


// End of file
<|MERGE_RESOLUTION|>--- conflicted
+++ resolved
@@ -23,8 +23,7 @@
   initialize(int argc,
 	     char** argv)
   { // initialize
-    PetscErrorCode err = 
-      PetscInitialize(&argc, &argv, NULL, NULL); CHKERRQ(err);
+    PetscErrorCode err = PetscInitialize(&argc, &argv, NULL, NULL);CHKERRQ(err);
     return 0;
   } // initialize
 %} // inline
@@ -35,7 +34,7 @@
   int
   finalize(void)
   { // finalize
-    PetscErrorCode err = PetscFinalize(); CHKERRQ(err);
+    PetscErrorCode err = PetscFinalize();CHKERRQ(err);
     return 0;
   } // finalize
 %} // inline
@@ -47,7 +46,7 @@
   optionsSetValue(const char* name,
 		  const char* value)
   { // optionsSetValue
-    PetscErrorCode err = PetscOptionsSetValue(NULL, name, value); CHKERRQ(err);
+    PetscErrorCode err = PetscOptionsSetValue(NULL, name, value);CHKERRQ(err);
     return 0;
   } // optionsSetValue
 %} // inline
@@ -60,12 +59,7 @@
 		   const char* pre)
   { // optionsHasName
     PetscBool hasName = PetscBool(0);
-    PetscErrorCode err =
-<<<<<<< HEAD
-      PetscOptionsHasName(NULL, NULL, name, &hasName);
-=======
-      PetscOptionsHasName(NULL, pre, name, &hasName);
->>>>>>> b6f05daf
+    PetscErrorCode err = PetscOptionsHasName(NULL, pre, name, &hasName);CHKERRQ(err);
 
     return (hasName) ? true : false;
   } // optionsHasName
