--- conflicted
+++ resolved
@@ -355,11 +355,7 @@
                     << std::endl;
                 throw std::runtime_error(msg.str());
             } // if
-<<<<<<< HEAD
-        }  // if/else
-=======
         } // if/else
->>>>>>> 0ae07e18
 
 #if defined(DETAILED_EVENT_LOGGING)
         _logger->eventEnd(updateEvent);
@@ -1342,13 +1338,8 @@
 #endif
 
 #if 0 // DEBUGGING
-<<<<<<< HEAD
-    //dLagrangeTpdtSection->view("AFTER dLagrange");
-    //dispIncrSection->view("AFTER DISP INCR (t->t+dt)");
-=======
       //dLagrangeTpdtSection->view("AFTER dLagrange");
       //dispIncrSection->view("AFTER DISP INCR (t->t+dt)");
->>>>>>> 0ae07e18
 #endif
 
     PYLITH_METHOD_END;
@@ -1479,11 +1470,7 @@
     const PylithScalar pressureScale = _normalizer->pressureScale();
     tractions->label("traction");
     tractions->scale(pressureScale);
-<<<<<<< HEAD
     tractions->zeroLocal();
-=======
-    tractions->zeroAll();
->>>>>>> 0ae07e18
 
     topology::VecVisitorMesh tractionsVisitor(*tractions);
     PetscScalar* tractionsArray = tractionsVisitor.localArray();
@@ -1639,11 +1626,7 @@
         dispRel.cloneSection(solution);
     } // if
     topology::Field& dispRel = _fields->get("sensitivity relative disp");
-<<<<<<< HEAD
     dispRel.zeroLocal();
-=======
-    dispRel.zeroAll();
->>>>>>> 0ae07e18
 
     if (!_fields->hasField("sensitivity dLagrange")) {
         _fields->add("sensitivity dLagrange", "sensitivity_dlagrange");
@@ -1652,11 +1635,7 @@
         topology::VecVisitorMesh::optimizeClosure(dLagrange);
     } // if
     topology::Field& dLagrange = _fields->get("sensitivity dLagrange");
-<<<<<<< HEAD
     dLagrange.zeroLocal();
-=======
-    dLagrange.zeroAll();
->>>>>>> 0ae07e18
 
     // Setup Jacobian sparse matrix for sensitivity solve.
     if (!_jacobian) {
@@ -1820,12 +1799,7 @@
         // Insert cell contribution into PETSc Matrix
         PetscInt c_fault = _cohesiveToFault[cellsCohesive[c]];
 
-<<<<<<< HEAD
         err = DMPlexMatSetClosure(faultDMMesh, solutionFaultSection, solutionFaultGlobalSection,  jacobianFaultMatrix, c_fault, &jacobianSubCell[0], INSERT_VALUES); PYLITH_CHECK_ERROR_MSG(err, "Update to PETSc Mat failed.");
-=======
-        err = DMPlexMatSetClosure(faultDMMesh, solutionFaultSection, solutionFaultGlobalSection,  jacobianFaultMatrix, c_fault, &jacobianSubCell[0],
-                                  INSERT_VALUES); PYLITH_CHECK_ERROR_MSG(err, "Update to PETSc Mat failed.");
->>>>>>> 0ae07e18
 
         // Destory IS for cohesiveCell
         err = ISDestroy(&cellsIS[c]); PYLITH_CHECK_ERROR(err);
@@ -1837,13 +1811,8 @@
     _jacobian->assemble("final_assembly");
 
 #if 0 // DEBUGGING
-<<<<<<< HEAD
-    //std::cout << "DOMAIN JACOBIAN" << std::endl;
-    //jacobian.view();
-=======
       //std::cout << "DOMAIN JACOBIAN" << std::endl;
       //jacobian.view();
->>>>>>> 0ae07e18
     std::cout << "SENSITIVITY JACOBIAN" << std::endl;
     _jacobian->view();
 #endif
@@ -1891,11 +1860,7 @@
     scalar_array residualCell(numBasis*spaceDim);
     topology::Field& residual = _fields->get("sensitivity residual");
     topology::VecVisitorMesh residualVisitor(residual);
-<<<<<<< HEAD
     residual.zeroLocal();
-=======
-    residual.zeroAll();
->>>>>>> 0ae07e18
 
     // Loop over cells
     for(PetscInt c = cStart; c < cEnd; ++c) {
@@ -1962,11 +1927,7 @@
     residual.complete();
 
     // Update PetscVector view of field.
-<<<<<<< HEAD
     residual.scatterLocalToContext();
-=======
-    residual.scatterLocalToGlobal();
->>>>>>> 0ae07e18
 
     PetscErrorCode err = 0;
     const PetscMat jacobianMat = _jacobian->matrix();
@@ -1977,11 +1938,7 @@
     err = KSPSolve(_ksp, residualVec, solutionVec); PYLITH_CHECK_ERROR(err);
 
     // Update section view of field.
-<<<<<<< HEAD
     solution.scatterContextToLocal();
-=======
-    solution.scatterGlobalToLocal();
->>>>>>> 0ae07e18
 
 #if 0 // DEBUGGING
     residual.view("SENSITIVITY RESIDUAL");
@@ -2184,12 +2141,7 @@
         tractionTpdtVertex = 0.0;
         for(PetscInt d = 0; d < spaceDim; ++d) {
             for(PetscInt e = 0; e < spaceDim; ++e) {
-<<<<<<< HEAD
-                slipTpdtVertex[d] += orientationArray[ooff+d*spaceDim+e] *
-                                     (dispTArray[dtpoff+e] + dispTIncrArray[dipoff+e] - dispTArray[dtnoff+e] - dispTIncrArray[dinoff+e] + alpha*sensDispRelArray[sdroff+e]);
-=======
                 slipTpdtVertex[d] += orientationArray[ooff+d*spaceDim+e] * (dispTArray[dtpoff+e] + dispTIncrArray[dipoff+e] - dispTArray[dtnoff+e] - dispTIncrArray[dinoff+e] + alpha*sensDispRelArray[sdroff+e]);
->>>>>>> 0ae07e18
                 slipRateVertex[d] += orientationArray[ooff+d*spaceDim+e] * (dispTIncrArray[dipoff+e] - dispTIncrArray[dinoff+e] + alpha*sensDispRelArray[sdroff+e]) / dt;
                 tractionTpdtVertex[d] += orientationArray[ooff+d*spaceDim+e] * (dispTArray[dtloff+e] + dispTIncrArray[diloff+e] + alpha*dLagrangeArray[sdloff+e]);
             } // for
